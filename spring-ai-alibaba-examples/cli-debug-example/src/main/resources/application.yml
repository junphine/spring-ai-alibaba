--- conflicted
+++ resolved
@@ -26,7 +26,6 @@
   port: 8080
 
 management:
-<<<<<<< HEAD
   endpoints:
     web:
       exposure:
@@ -35,15 +34,10 @@
     health:
       show-details: always
   tracing:
-    sampling:
-      probability: 1.0
-=======
-  tracing:
     enabled: true
     sampling:
       probability: 1.0
 
 #logging:
 #  pattern:
-#    level: '%5p [${spring.application.name:},%X{traceId:-},%X{spanId:-}]
->>>>>>> 0e170d85
+#    level: '%5p [${spring.application.name:},%X{traceId:-},%X{spanId:-}]