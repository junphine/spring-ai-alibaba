/**
 * Copyright 2024 the original author or authors.
 *
 * Licensed under the Apache License, Version 2.0 (the "License");
 * you may not use this file except in compliance with the License.
 * You may obtain a copy of the License at
 *
 *     http://www.apache.org/licenses/LICENSE-2.0
 *
 * Unless required by applicable law or agreed to in writing, software
 * distributed under the License is distributed on an "AS IS" BASIS,
 * WITHOUT WARRANTIES OR CONDITIONS OF ANY KIND, either express or implied.
 * See the License for the specific language governing permissions and
 * limitations under the License.
 */

import { useEffect, useState } from 'react';
import { useParams } from 'ice';
import chatModelsService from '@/services/chat_models';
import { ChatModelData } from '@/types/chat_model';
import ChatModel from './ChatModel';
import { Spin } from 'antd';
import styles from './index.module.css';

type Params = {
  model_name: string;
};

export default function Model() {
  // 路径参数
  const params = useParams<Params>();

  const [modelData, setModelData] = useState<ChatModelData>();

  useEffect(() => {
    const fetchData = async () => {
      try {
        const modelData = await chatModelsService.getChatModelByName(
          params.model_name as string,
        );
        setModelData(modelData);
      } catch (error) {
        console.error('Failed to fetch chat models: ', error);
      }
    };
    fetchData();

    return () => {
      console.log(`${params.model_name} unmount`)
    }
  }, [params]);

  return modelData ? (
    <div style={{ padding: 20, height: '100%' }}>
<<<<<<< HEAD
      <ChatModel modelData={modelData} modeType={modelData.modelType} />
=======
      <ChatModel modelData={modelData} modelType={modelData.modelType} />
>>>>>>> c902f5c0
    </div>
  ) : (
    <div className={styles['container']} >
      <Spin tip="Loading">
        <div className={styles['message-loading']} />
      </Spin>
    </div>
  );
}<|MERGE_RESOLUTION|>--- conflicted
+++ resolved
@@ -52,11 +52,7 @@
 
   return modelData ? (
     <div style={{ padding: 20, height: '100%' }}>
-<<<<<<< HEAD
-      <ChatModel modelData={modelData} modeType={modelData.modelType} />
-=======
       <ChatModel modelData={modelData} modelType={modelData.modelType} />
->>>>>>> c902f5c0
     </div>
   ) : (
     <div className={styles['container']} >
