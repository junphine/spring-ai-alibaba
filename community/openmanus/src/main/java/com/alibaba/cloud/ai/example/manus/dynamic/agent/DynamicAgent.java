--- conflicted
+++ resolved
@@ -16,24 +16,16 @@
  */
 package com.alibaba.cloud.ai.example.manus.dynamic.agent;
 
-<<<<<<< HEAD
-import com.alibaba.cloud.ai.example.manus.agent.ReActAgent;
-import com.alibaba.cloud.ai.example.manus.config.ManusProperties;
-import com.alibaba.cloud.ai.example.manus.config.startUp.ManusConfiguration.ToolCallBackContext;
-import com.alibaba.cloud.ai.example.manus.llm.LlmService;
-import com.alibaba.cloud.ai.example.manus.recorder.PlanExecutionRecorder;
-import com.alibaba.cloud.ai.example.manus.recorder.entity.AgentExecutionRecord;
-import com.alibaba.cloud.ai.example.manus.recorder.entity.ThinkActRecord;
-=======
 import java.time.LocalDateTime;
 import java.util.ArrayList;
 import java.util.List;
 import java.util.Map;
 import java.util.stream.Collectors;
 
->>>>>>> 289b0ddb
 import org.slf4j.Logger;
 import org.slf4j.LoggerFactory;
+import static org.springframework.ai.chat.client.advisor.AbstractChatMemoryAdvisor.CHAT_MEMORY_CONVERSATION_ID_KEY;
+import static org.springframework.ai.chat.client.advisor.AbstractChatMemoryAdvisor.CHAT_MEMORY_RETRIEVE_SIZE_KEY;
 import org.springframework.ai.chat.messages.AssistantMessage.ToolCall;
 import org.springframework.ai.chat.messages.Message;
 import org.springframework.ai.chat.messages.ToolResponseMessage;
@@ -47,15 +39,6 @@
 import org.springframework.ai.model.tool.ToolExecutionResult;
 import org.springframework.ai.tool.ToolCallback;
 
-<<<<<<< HEAD
-import java.util.ArrayList;
-import java.util.List;
-import java.util.Map;
-import java.util.stream.Collectors;
-
-import static org.springframework.ai.chat.client.advisor.AbstractChatMemoryAdvisor.CHAT_MEMORY_CONVERSATION_ID_KEY;
-import static org.springframework.ai.chat.client.advisor.AbstractChatMemoryAdvisor.CHAT_MEMORY_RETRIEVE_SIZE_KEY;
-=======
 import com.alibaba.cloud.ai.example.manus.agent.AgentState;
 import com.alibaba.cloud.ai.example.manus.agent.ReActAgent;
 import com.alibaba.cloud.ai.example.manus.config.ManusProperties;
@@ -65,250 +48,219 @@
 import com.alibaba.cloud.ai.example.manus.recorder.entity.AgentExecutionRecord;
 import com.alibaba.cloud.ai.example.manus.recorder.entity.ThinkActRecord;
 import com.alibaba.cloud.ai.example.manus.tool.TerminateTool;
->>>>>>> 289b0ddb
 
 public class DynamicAgent extends ReActAgent {
 
-	private static final Logger log = LoggerFactory.getLogger(DynamicAgent.class);
-
-	private final String agentName;
-
-	private final String agentDescription;
-
-	private final String systemPrompt;
-
-	private final String nextStepPrompt;
-
-	private ToolCallbackProvider toolCallbackProvider;
-
-	private final List<String> availableToolKeys;
-
-	private ChatResponse response;
-
-	private Prompt userPrompt;
-
-	protected ThinkActRecord thinkActRecord;
-
-	private final ToolCallingManager toolCallingManager;
-
-	private static final String EXECUTION_ENV_KEY_STRING = "current_step_env_data";
-
-	public DynamicAgent(LlmService llmService, PlanExecutionRecorder planExecutionRecorder,
-			ManusProperties manusProperties, String name, String description, String systemPrompt,
-			String nextStepPrompt, List<String> availableToolKeys, ToolCallingManager toolCallingManager) {
-		super(llmService, planExecutionRecorder, manusProperties);
-		this.agentName = name;
-		this.agentDescription = description;
-		this.systemPrompt = systemPrompt;
-		this.nextStepPrompt = nextStepPrompt;
-		this.availableToolKeys = availableToolKeys;
-		this.toolCallingManager = toolCallingManager;
-	}
-
-	@Override
-	protected boolean think() {
-		AgentExecutionRecord planExecutionRecord = planExecutionRecorder.getCurrentAgentExecutionRecord(getPlanId());
-		thinkActRecord = new ThinkActRecord(planExecutionRecord.getId());
-		thinkActRecord.setActStartTime(LocalDateTime.now());
-		planExecutionRecorder.recordThinkActExecution(getPlanId(), planExecutionRecord.getId(), thinkActRecord);
-
-		try {
-			List<Message> messages = new ArrayList<>();
-			addThinkPrompt(messages);
-
-			ChatOptions chatOptions = ToolCallingChatOptions.builder().internalToolExecutionEnabled(false).build();
-			Message nextStepMessage = getNextStepWithEnvMessage();
-			messages.add(nextStepMessage);
-			thinkActRecord.startThinking(messages.toString());// The `ToolCallAgent` class
-			// in the
-
-			log.debug("Messages prepared for the prompt: {}", messages);
-
-			userPrompt = new Prompt(messages, chatOptions);
-
-			response = llmService.getAgentChatClient(getPlanId())
-				.getChatClient()
-				.prompt(userPrompt)
-				.advisors(memoryAdvisor -> memoryAdvisor.param(CHAT_MEMORY_CONVERSATION_ID_KEY, getPlanId())
-					.param(CHAT_MEMORY_RETRIEVE_SIZE_KEY, 100))
-				.tools(getToolCallList())
-				.call()
-				.chatResponse();
-
-			List<ToolCall> toolCalls = response.getResult().getOutput().getToolCalls();
-			String responseByLLm = response.getResult().getOutput().getText();
-
-			thinkActRecord.finishThinking(responseByLLm);
-
-			log.info(String.format("✨ %s's thoughts: %s", getName(), responseByLLm));
-			log.info(String.format("🛠️ %s selected %d tools to use", getName(), toolCalls.size()));
-
-			if (responseByLLm != null && !responseByLLm.isEmpty()) {
-				log.info(String.format("💬 %s's response: %s", getName(), responseByLLm));
-			}
-			if (!toolCalls.isEmpty()) {
-				log.info(String.format("🧰 Tools being prepared: %s",
-						toolCalls.stream().map(ToolCall::name).collect(Collectors.toList())));
-				thinkActRecord.setActionNeeded(true);
-				thinkActRecord.setToolName(toolCalls.get(0).name());
-				thinkActRecord.setToolParameters(toolCalls.get(0).arguments());
-			}
-
-			thinkActRecord.setStatus("SUCCESS");
-
-			return !toolCalls.isEmpty();
-		}
-		catch (Exception e) {
-			log.error(String.format("🚨 Oops! The %s's thinking process hit a snag: %s", getName(), e.getMessage()));
-			thinkActRecord.recordError(e.getMessage());
-			return false;
-		}
-	}
-
-	@Override
-	protected AgentExecResult act() {
-		try {
-<<<<<<< HEAD
-			List<String> results = new ArrayList<>();
-=======
-			ToolCall toolCall = response.getResult().getOutput().getToolCalls().get(0);
->>>>>>> 289b0ddb
-
-			for (ToolCall toolCall : response.getResult().getOutput().getToolCalls()) {
-				thinkActRecord.startAction("Executing tool: " + toolCall.name(), toolCall.name(), toolCall.arguments());
-				addEnvData(EXECUTION_ENV_KEY_STRING, collectEnvData(toolCall.name()));
-			}
-
-			ToolExecutionResult toolExecutionResult = toolCallingManager.executeToolCalls(userPrompt, response);
-
-			setData(getData());
-			ToolResponseMessage toolResponseMessage = (ToolResponseMessage) toolExecutionResult.conversationHistory()
-				.get(toolExecutionResult.conversationHistory().size() - 1);
-<<<<<<< HEAD
-			llmService.getAgentChatClient(getPlanId()).getMemory().add(getConversationId(), toolResponseMessage);
-			toolResponseMessage.getResponses().forEach(response -> {
-				results.add(response.responseData());
-				log.info(String.format("🔧 Tool %s's executing result: %s", getName(), response.responseData()));
-			});
-
-			String finalResult = String.join("\n\n", results);
-=======
-
-			llmService.getAgentChatClient(getPlanId()).getMemory().add(getPlanId(), toolResponseMessage);
-			String llmCallResponse = toolResponseMessage.getResponses().get(0).responseData();
-
-			log.info(String.format("🔧 Tool %s's executing result: %s", getName(), llmCallResponse));
->>>>>>> 289b0ddb
-
-			thinkActRecord.finishAction(llmCallResponse, "SUCCESS");
-			String toolcallName = toolCall.name();
-			AgentExecResult agentExecResult = null;
-			// 如果是终止工具，则返回完成状态
-			// 否则返回运行状态
-			if (TerminateTool.name.equals(toolcallName)) {
-				agentExecResult = new AgentExecResult(llmCallResponse, AgentState.FINISHED);
-			}
-			else {
-				agentExecResult = new AgentExecResult(llmCallResponse, AgentState.RUNNING);
-			}
-			return agentExecResult;
-		}
-		catch (Exception e) {
-<<<<<<< HEAD
-			List<ToolResponseMessage.ToolResponse> responses = response.getResult()
-				.getOutput()
-				.getToolCalls()
-				.stream()
-				.map(call -> new ToolResponseMessage.ToolResponse(call.id(), call.name(), "Error: " + e.getMessage()))
-				.toList();
-			ToolResponseMessage toolResponseMessage = new ToolResponseMessage(responses, Map.of());
-			llmService.getAgentChatClient(getPlanId()).getMemory().add(getConversationId(), toolResponseMessage);
-=======
-			ToolCall toolCall = response.getResult().getOutput().getToolCalls().get(0);
-			ToolResponseMessage.ToolResponse toolResponse = new ToolResponseMessage.ToolResponse(toolCall.id(),
-					toolCall.name(), "Error: " + e.getMessage());
-			ToolResponseMessage toolResponseMessage = new ToolResponseMessage(List.of(toolResponse), Map.of());
-			llmService.getAgentChatClient(getPlanId()).getMemory().add(getPlanId(), toolResponseMessage);
->>>>>>> 289b0ddb
-			log.error(e.getMessage());
-
-			thinkActRecord.recordError(e.getMessage());
-
-			return new AgentExecResult(e.getMessage(), AgentState.ERROR);
-		}
-	}
-
-	@Override
-	public String getName() {
-		return this.agentName;
-	}
-
-	@Override
-	public String getDescription() {
-		return this.agentDescription;
-	}
-
-	@Override
-	protected Message getNextStepWithEnvMessage() {
-		String nextStepPrompt = """
+    private static final Logger log = LoggerFactory.getLogger(DynamicAgent.class);
+
+    private final String agentName;
+
+    private final String agentDescription;
+
+    private final String systemPrompt;
+
+    private final String nextStepPrompt;
+
+    private Map<String, ToolCallBackContext> toolCallbackMap;
+
+    private final List<String> availableToolKeys;
+
+    private ChatResponse response;
+
+    private Prompt userPrompt;
+
+    protected ThinkActRecord thinkActRecord;
+
+    private final ToolCallingManager toolCallingManager;
+
+    private static final String EXECUTION_ENV_KEY_STRING = "current_step_env_data";
+
+    public DynamicAgent(LlmService llmService, PlanExecutionRecorder planExecutionRecorder,
+                        ManusProperties manusProperties, String name, String description, String systemPrompt,
+                        String nextStepPrompt, List<String> availableToolKeys, ToolCallingManager toolCallingManager) {
+        super(llmService, planExecutionRecorder, manusProperties);
+        this.agentName = name;
+        this.agentDescription = description;
+        this.systemPrompt = systemPrompt;
+        this.nextStepPrompt = nextStepPrompt;
+        this.availableToolKeys = availableToolKeys;
+        this.toolCallingManager = toolCallingManager;
+    }
+
+    @Override
+    protected boolean think() {
+        AgentExecutionRecord planExecutionRecord = planExecutionRecorder.getCurrentAgentExecutionRecord(getPlanId());
+        thinkActRecord = new ThinkActRecord(planExecutionRecord.getId());
+        thinkActRecord.setActStartTime(LocalDateTime.now());
+        planExecutionRecorder.recordThinkActExecution(getPlanId(), planExecutionRecord.getId(), thinkActRecord);
+
+        try {
+            List<Message> messages = new ArrayList<>();
+            addThinkPrompt(messages);
+
+            ChatOptions chatOptions = ToolCallingChatOptions.builder().internalToolExecutionEnabled(false).build();
+            Message nextStepMessage = getNextStepWithEnvMessage();
+            messages.add(nextStepMessage);
+            thinkActRecord.startThinking(messages.toString());// The `ToolCallAgent` class
+            // in the
+
+            log.debug("Messages prepared for the prompt: {}", messages);
+
+            userPrompt = new Prompt(messages, chatOptions);
+
+            response = llmService.getAgentChatClient(getPlanId())
+                    .getChatClient()
+                    .prompt(userPrompt)
+                    .advisors(memoryAdvisor -> memoryAdvisor.param(CHAT_MEMORY_CONVERSATION_ID_KEY, getPlanId())
+                            .param(CHAT_MEMORY_RETRIEVE_SIZE_KEY, 100))
+                    .tools(getToolCallList())
+                    .call()
+                    .chatResponse();
+
+            List<ToolCall> toolCalls = response.getResult().getOutput().getToolCalls();
+            String responseByLLm = response.getResult().getOutput().getText();
+
+            thinkActRecord.finishThinking(responseByLLm);
+
+            log.info(String.format("✨ %s's thoughts: %s", getName(), responseByLLm));
+            log.info(String.format("🛠️ %s selected %d tools to use", getName(), toolCalls.size()));
+
+            if (responseByLLm != null && !responseByLLm.isEmpty()) {
+                log.info(String.format("💬 %s's response: %s", getName(), responseByLLm));
+            }
+            if (!toolCalls.isEmpty()) {
+                log.info(String.format("🧰 Tools being prepared: %s",
+                        toolCalls.stream().map(ToolCall::name).collect(Collectors.toList())));
+                thinkActRecord.setActionNeeded(true);
+                thinkActRecord.setToolName(toolCalls.get(0).name());
+                thinkActRecord.setToolParameters(toolCalls.get(0).arguments());
+            }
+
+            thinkActRecord.setStatus("SUCCESS");
+
+            return !toolCalls.isEmpty();
+        }
+        catch (Exception e) {
+            log.error(String.format("🚨 Oops! The %s's thinking process hit a snag: %s", getName(), e.getMessage()));
+            thinkActRecord.recordError(e.getMessage());
+            return false;
+        }
+    }
+
+    @Override
+    protected AgentExecResult act() {
+        try {
+            ToolCall toolCall = response.getResult().getOutput().getToolCalls().get(0);
+
+            thinkActRecord.startAction("Executing tool: " + toolCall.name(), toolCall.name(), toolCall.arguments());
+            ToolExecutionResult toolExecutionResult = toolCallingManager.executeToolCalls(userPrompt, response);
+
+            addEnvData(EXECUTION_ENV_KEY_STRING, collectEnvData(toolCall.name()));
+            setData(getData());
+            ToolResponseMessage toolResponseMessage = (ToolResponseMessage) toolExecutionResult.conversationHistory()
+                    .get(toolExecutionResult.conversationHistory().size() - 1);
+
+            llmService.getAgentChatClient(getPlanId()).getMemory().add(getPlanId(), toolResponseMessage);
+            String llmCallResponse = toolResponseMessage.getResponses().get(0).responseData();
+
+            log.info(String.format("🔧 Tool %s's executing result: %s", getName(), llmCallResponse));
+
+            thinkActRecord.finishAction(llmCallResponse, "SUCCESS");
+            String toolcallName = toolCall.name();
+            AgentExecResult agentExecResult = null;
+            // 如果是终止工具，则返回完成状态
+            // 否则返回运行状态
+            if (TerminateTool.name.equals(toolcallName)) {
+                agentExecResult = new AgentExecResult(llmCallResponse, AgentState.FINISHED);
+            }
+            else {
+                agentExecResult = new AgentExecResult(llmCallResponse, AgentState.RUNNING);
+            }
+            return agentExecResult;
+        }
+        catch (Exception e) {
+            ToolCall toolCall = response.getResult().getOutput().getToolCalls().get(0);
+            ToolResponseMessage.ToolResponse toolResponse = new ToolResponseMessage.ToolResponse(toolCall.id(),
+                    toolCall.name(), "Error: " + e.getMessage());
+            ToolResponseMessage toolResponseMessage = new ToolResponseMessage(List.of(toolResponse), Map.of());
+            llmService.getAgentChatClient(getPlanId()).getMemory().add(getPlanId(), toolResponseMessage);
+            log.error(e.getMessage());
+
+            thinkActRecord.recordError(e.getMessage());
+
+            return new AgentExecResult(e.getMessage(), AgentState.ERROR);
+        }
+    }
+
+    @Override
+    public String getName() {
+        return this.agentName;
+    }
+
+    @Override
+    public String getDescription() {
+        return this.agentDescription;
+    }
+
+    @Override
+    protected Message getNextStepWithEnvMessage() {
+        String nextStepPrompt = """
 
 				CURRENT STEP ENVIRONMENT STATUS:
 				{current_step_env_data}
 
 				""";
-		nextStepPrompt = nextStepPrompt += this.nextStepPrompt;
-		PromptTemplate promptTemplate = new PromptTemplate(nextStepPrompt);
-		Message userMessage = promptTemplate.createMessage(getData());
-		return userMessage;
-	}
-
-	@Override
-	protected Message addThinkPrompt(List<Message> messages) {
-		super.addThinkPrompt(messages);
-		SystemPromptTemplate promptTemplate = new SystemPromptTemplate(this.systemPrompt);
-		Message systemMessage = promptTemplate.createMessage(getData());
-		messages.add(systemMessage);
-		return systemMessage;
-	}
-
-	@Override
-	public List<ToolCallback> getToolCallList() {
-		List<ToolCallback> toolCallbacks = new ArrayList<>();
-		for (String toolKey : availableToolKeys) {
-			Map<String, ToolCallBackContext> toolCallBackContext = toolCallbackProvider
-				.getToolCallBackContexts(getPlanId());
-			if (toolCallBackContext.containsKey(toolKey)) {
-				ToolCallBackContext toolCallback = toolCallBackContext.get(toolKey);
-				if (toolCallback != null) {
-					toolCallbacks.add(toolCallback.getToolCallback());
-				}
-			}
-			else {
-				log.warn("Tool callback for {} not found in the map.", toolKey);
-			}
-		}
-		return toolCallbacks;
-	}
-
-	public void addEnvData(String key, String value) {
-		Map<String, Object> data = super.getData();
-		if (data == null) {
-			throw new IllegalStateException("Data map is null. Cannot add environment data.");
-		}
-		data.put(key, value);
-	}
-
-	public void setToolCallbackProvider(ToolCallbackProvider toolCallbackProvider) {
-		this.toolCallbackProvider = toolCallbackProvider;
-	}
-
-	protected String collectEnvData(String toolCallName) {
-		ToolCallBackContext context = toolCallbackProvider.getToolCallBackContexts(getPlanId()).get(toolCallName);
-		if (context != null) {
-			return context.getFunctionInstance().getCurrentToolStateString();
-		}
-		// 如果没有找到对应的工具回调上下文，返回空字符串
-		return "";
-	}
+        nextStepPrompt = nextStepPrompt += this.nextStepPrompt;
+        PromptTemplate promptTemplate = new PromptTemplate(nextStepPrompt);
+        Message userMessage = promptTemplate.createMessage(getData());
+        return userMessage;
+    }
+
+    @Override
+    protected Message addThinkPrompt(List<Message> messages) {
+        super.addThinkPrompt(messages);
+        SystemPromptTemplate promptTemplate = new SystemPromptTemplate(this.systemPrompt);
+        Message systemMessage = promptTemplate.createMessage(getData());
+        messages.add(systemMessage);
+        return systemMessage;
+    }
+
+    @Override
+    public List<ToolCallback> getToolCallList() {
+        List<ToolCallback> toolCallbacks = new ArrayList<>();
+        for (String toolKey : availableToolKeys) {
+            if (toolCallbackMap.containsKey(toolKey)) {
+                ToolCallBackContext toolCallback = toolCallbackMap.get(toolKey);
+                if (toolCallback != null) {
+                    toolCallbacks.add(toolCallback.getToolCallback());
+                }
+            }
+            else {
+                log.warn("Tool callback for {} not found in the map.", toolKey);
+            }
+        }
+        return toolCallbacks;
+    }
+
+    public void addEnvData(String key, String value) {
+        Map<String, Object> data = super.getData();
+        if (data == null) {
+            throw new IllegalStateException("Data map is null. Cannot add environment data.");
+        }
+        data.put(key, value);
+    }
+
+    public void setToolCallbackMap(Map<String, ToolCallBackContext> toolCallbackMap) {
+        this.toolCallbackMap = toolCallbackMap;
+    }
+
+    protected String collectEnvData(String toolCallName) {
+        ToolCallBackContext context = toolCallbackMap.get(toolCallName);
+        if (context != null) {
+            return context.getFunctionInstance().getCurrentToolStateString();
+        }
+        // 如果没有找到对应的工具回调上下文，返回空字符串
+        return "";
+    }
 
 }