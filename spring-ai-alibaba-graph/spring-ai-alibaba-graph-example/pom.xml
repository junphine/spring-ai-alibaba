<?xml version="1.0" encoding="UTF-8"?>
<!--
   Copyright 2023-2024 the original author or authors.

   Licensed under the Apache License, Version 2.0 (the "License");
   you may not use this file except in compliance with the License.
   You may obtain a copy of the License at

        https://www.apache.org/licenses/LICENSE-2.0

   Unless required by applicable law or agreed to in writing, software
   distributed under the License is distributed on an "AS IS" BASIS,
   WITHOUT WARRANTIES OR CONDITIONS OF ANY KIND, either express or implied.
   See the License for the specific language governing permissions and
   limitations under the License.
-->
<project xmlns="http://maven.apache.org/POM/4.0.0" xmlns:xsi="http://www.w3.org/2001/XMLSchema-instance" xsi:schemaLocation="http://maven.apache.org/POM/4.0.0 http://maven.apache.org/xsd/maven-4.0.0.xsd">
    <modelVersion>4.0.0</modelVersion>

    <parent>
        <groupId>com.alibaba.cloud.ai</groupId>
        <artifactId>spring-ai-alibaba</artifactId>
        <version>${revision}</version>
        <relativePath>../../pom.xml</relativePath>
    </parent>

    <artifactId>spring-ai-alibaba-graph-example</artifactId>
    <version>${revision}</version>
    <name>Spring AI Alibaba Graph Examples</name>

    <description>Spring AI Alibaba Graph Example</description>

    <properties>
        <gson.version>2.10.1</gson.version>
    </properties>

    <dependencies>
        <dependency>
            <groupId>net.sourceforge.plantuml</groupId>
            <artifactId>plantuml-mit</artifactId>
            <version>1.2024.4</version>
        </dependency>

        <dependency>
            <groupId>org.jsoup</groupId>
            <artifactId>jsoup</artifactId>
            <version>1.18.3</version>
        </dependency>

        <dependency>
            <groupId>org.springframework.boot</groupId>
            <artifactId>spring-boot-starter-web</artifactId>
        </dependency>

        <dependency>
            <groupId>org.springframework.ai</groupId>
            <artifactId>spring-ai-starter-model-openai</artifactId>
        </dependency>

        <dependency>
            <groupId>com.google.code.gson</groupId>
            <artifactId>gson</artifactId>
            <version>${gson.version}</version>
        </dependency>

        <dependency>
            <groupId>com.alibaba.cloud.ai</groupId>
            <artifactId>spring-ai-alibaba-starter</artifactId>
            <version>${project.parent.version}</version>
        </dependency>

        <dependency>
            <groupId>com.alibaba.cloud.ai</groupId>
            <artifactId>spring-ai-alibaba-starter-store-ignite</artifactId>
            <version>${project.parent.version}</version>
        </dependency>

        <dependency>
            <groupId>com.alibaba.cloud.ai</groupId>
            <artifactId>spring-ai-alibaba-graph-core</artifactId>
            <version>${project.version}</version>
        </dependency>

        <!--		<dependency>-->
        <!--			<groupId>com.alibaba.cloud.ai</groupId>-->
        <!--			<artifactId>spring-ai-alibaba-studio</artifactId>-->
        <!--			<version>${project.parent.version}</version>-->
        <!--		</dependency>-->

        <dependency>
            <groupId>com.alibaba.cloud.ai</groupId>
            <artifactId>spring-ai-alibaba-starter-document-parser-tika</artifactId>
            <version>${project.version}</version>
        </dependency>

        <dependency>
            <groupId>com.belerweb</groupId>
            <artifactId>pinyin4j</artifactId>
            <version>2.5.1</version>
            <scope>compile</scope>
        </dependency>
        <dependency>
            <groupId>cn.hutool</groupId>
            <artifactId>hutool-extra</artifactId>
            <version>5.8.20</version>
            <scope>compile</scope>
        </dependency>

<<<<<<< HEAD
=======
        <!-- HttpClient 核心库 -->
        <dependency>
            <groupId>org.apache.httpcomponents.client5</groupId>
            <artifactId>httpclient5</artifactId>
            <version>5.4.1</version>
        </dependency>

        <!-- 如果需要使用 HttpClient 连接池管理 -->
        <dependency>
            <groupId>org.apache.httpcomponents.core5</groupId>
            <artifactId>httpcore5</artifactId>
            <version>5.3.4</version>
        </dependency>

>>>>>>> b1a6b899
        <!-- This dependency automatically matches the appropriate version of Chrome Driver, -->
        <!-- causing it to be slower on first boot -->
        <dependency>
            <groupId>io.github.bonigarcia</groupId>
            <artifactId>webdrivermanager</artifactId>
            <version>5.7.0</version>
        </dependency>

        <dependency>
            <groupId>org.seleniumhq.selenium</groupId>
            <artifactId>selenium-java</artifactId>
            <version>4.25.0</version>
        </dependency>
        <dependency>
            <groupId>org.seleniumhq.selenium</groupId>
            <artifactId>selenium-chrome-driver</artifactId>
            <version>4.25.0</version>
        </dependency>
        <dependency>
            <groupId>org.seleniumhq.selenium</groupId>
            <artifactId>selenium-api</artifactId>
            <version>4.25.0</version>
        </dependency>
        <dependency>
            <groupId>org.seleniumhq.selenium</groupId>
            <artifactId>selenium-remote-driver</artifactId>
            <version>4.25.0</version>
        </dependency>
        <dependency>
            <groupId>org.seleniumhq.selenium</groupId>
            <artifactId>selenium-manager</artifactId>
            <version>4.25.0</version>
        </dependency>
        <dependency>
            <groupId>org.seleniumhq.selenium</groupId>
            <artifactId>selenium-http</artifactId>
            <version>4.25.0</version>
        </dependency>

        <dependency>
            <groupId>commons-codec</groupId>
            <artifactId>commons-codec</artifactId>
            <version>1.15</version>
        </dependency>
    </dependencies>

    <build>
        <plugins>
            <plugin>
                <groupId>org.springframework.boot</groupId>
                <artifactId>spring-boot-maven-plugin</artifactId>
                <version>${spring-boot.version}</version>
                <executions>
                    <execution>
                        <goals>
                            <goal>repackage</goal>
                        </goals>
                    </execution>
                </executions>
            </plugin>
            <plugin>
                <groupId>org.apache.maven.plugins</groupId>
                <artifactId>maven-deploy-plugin</artifactId>
                <version>${maven-deploy-plugin.version}</version>
                <configuration>
                    <skip>true</skip>
                </configuration>
            </plugin>
        </plugins>
    </build>

</project><|MERGE_RESOLUTION|>--- conflicted
+++ resolved
@@ -63,17 +63,11 @@
             <version>${gson.version}</version>
         </dependency>
 
-        <dependency>
-            <groupId>com.alibaba.cloud.ai</groupId>
-            <artifactId>spring-ai-alibaba-starter</artifactId>
-            <version>${project.parent.version}</version>
-        </dependency>
-
-        <dependency>
-            <groupId>com.alibaba.cloud.ai</groupId>
-            <artifactId>spring-ai-alibaba-starter-store-ignite</artifactId>
-            <version>${project.parent.version}</version>
-        </dependency>
+        <!--		<dependency>-->
+        <!--			<groupId>com.alibaba.cloud.ai</groupId>-->
+        <!--			<artifactId>spring-ai-alibaba-starter</artifactId>-->
+        <!--			<version>${project.parent.version}</version>-->
+        <!--		</dependency>-->
 
         <dependency>
             <groupId>com.alibaba.cloud.ai</groupId>
@@ -106,8 +100,6 @@
             <scope>compile</scope>
         </dependency>
 
-<<<<<<< HEAD
-=======
         <!-- HttpClient 核心库 -->
         <dependency>
             <groupId>org.apache.httpcomponents.client5</groupId>
@@ -122,7 +114,6 @@
             <version>5.3.4</version>
         </dependency>
 
->>>>>>> b1a6b899
         <!-- This dependency automatically matches the appropriate version of Chrome Driver, -->
         <!-- causing it to be slower on first boot -->
         <dependency>
