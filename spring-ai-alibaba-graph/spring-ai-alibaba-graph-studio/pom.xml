--- conflicted
+++ resolved
@@ -21,11 +21,7 @@
         <dependency>
             <groupId>com.alibaba.cloud.ai</groupId>
             <artifactId>spring-ai-alibaba-graph-core</artifactId>
-<<<<<<< HEAD
-            <version>${project.parent.version}</version>
-=======
             <version>${project.version}</version>
->>>>>>> 274488d5
         </dependency>
 
         <dependency>
